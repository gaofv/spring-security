--- conflicted
+++ resolved
@@ -1,9 +1,5 @@
 /*
-<<<<<<< HEAD
- * Copyright 2002-2020 the original author or authors.
-=======
  * Copyright 2002-2022 the original author or authors.
->>>>>>> 75004587
  *
  * Licensed under the Apache License, Version 2.0 (the "License");
  * you may not use this file except in compliance with the License.
@@ -46,34 +42,8 @@
 		AbstractWebClientReactiveOAuth2AccessTokenResponseClient<OAuth2PasswordGrantRequest> {
 
 	@Override
-<<<<<<< HEAD
 	ClientRegistration clientRegistration(OAuth2PasswordGrantRequest grantRequest) {
 		return grantRequest.getClientRegistration();
-=======
-	public Mono<OAuth2AccessTokenResponse> getTokenResponse(OAuth2PasswordGrantRequest passwordGrantRequest) {
-		Assert.notNull(passwordGrantRequest, "passwordGrantRequest cannot be null");
-		return Mono.defer(() -> {
-			ClientRegistration clientRegistration = passwordGrantRequest.getClientRegistration();
-			return this.webClient.post()
-					.uri(clientRegistration.getProviderDetails().getTokenUri())
-					.headers(tokenRequestHeaders(clientRegistration))
-					.body(tokenRequestBody(passwordGrantRequest))
-					.exchange()
-					.flatMap(response -> {
-						HttpStatus status = HttpStatus.resolve(response.rawStatusCode());
-						if (status == null || !status.is2xxSuccessful()) {
-							OAuth2Error oauth2Error = new OAuth2Error(INVALID_TOKEN_RESPONSE_ERROR_CODE,
-									"An error occurred while attempting to retrieve the OAuth 2.0 Access Token Response: " +
-											"HTTP Status Code " + response.rawStatusCode(), null);
-							return response
-									.bodyToMono(DataBuffer.class)
-									.map(DataBufferUtils::release)
-									.then(Mono.error(new OAuth2AuthorizationException(oauth2Error)));
-						}
-						return response.body(oauth2AccessTokenResponse());
-					});
-		});
->>>>>>> 75004587
 	}
 
 	@Override
